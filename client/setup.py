--- conflicted
+++ resolved
@@ -58,11 +58,7 @@
       long_description=LONG_DESCRIPTION,
       install_requires=[
           'docopt==0.6.1', 'python-dateutil==2.2',
-<<<<<<< HEAD
-          'PyYAML==3.10', 'requests==2.2.0'
-=======
           'PyYAML==3.10', 'requests==2.2.1'
->>>>>>> a2ad8a06
       ],
       zip_safe=True,
       **KWARGS)