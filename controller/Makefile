include ../includes.mk

.PHONY: all test logs

all: build run

build:
<<<<<<< HEAD
	vagrant ssh -c 'cd share/controller && sudo docker build -t deisreleases/controller-v0.8.0 .'

install:
	vagrant ssh -c 'sudo systemctl enable /home/core/share/controller/systemd/*'
=======
	$(call ssh_all,'cd share/controller && sudo docker build -t deis/controller .')
>>>>>>> 58a4db7d

install: check-fleet
	$(FLEETCTL) load systemd/*

uninstall: check-fleet stop
	$(FLEETCTL) unload systemd/*
	$(FLEETCTL) destroy systemd/*

start: check-fleet
	$(FLEETCTL) start -no-block systemd/*

stop: check-fleet
	$(FLEETCTL) stop -block-attempts=600 systemd/*

restart: stop start

run: install start

clean: uninstall
	$(call ssh_all,'sudo docker rm -f deis-controller')

full-clean: clean
<<<<<<< HEAD
	vagrant ssh -c 'sudo docker rmi deisreleases/controller-v0.8.0'
=======
	$(call ssh_all,'sudo docker rmi deis/controller')
>>>>>>> 58a4db7d

test:
	python manage.py test --noinput api web

runserver:
	python manage.py runserver

db:
	python manage.py syncdb --migrate --noinput

coverage:
	coverage run manage.py test --noinput api web
	coverage html

flake8:
	flake8<|MERGE_RESOLUTION|>--- conflicted
+++ resolved
@@ -5,14 +5,7 @@
 all: build run
 
 build:
-<<<<<<< HEAD
-	vagrant ssh -c 'cd share/controller && sudo docker build -t deisreleases/controller-v0.8.0 .'
-
-install:
-	vagrant ssh -c 'sudo systemctl enable /home/core/share/controller/systemd/*'
-=======
 	$(call ssh_all,'cd share/controller && sudo docker build -t deis/controller .')
->>>>>>> 58a4db7d
 
 install: check-fleet
 	$(FLEETCTL) load systemd/*
@@ -35,11 +28,7 @@
 	$(call ssh_all,'sudo docker rm -f deis-controller')
 
 full-clean: clean
-<<<<<<< HEAD
-	vagrant ssh -c 'sudo docker rmi deisreleases/controller-v0.8.0'
-=======
 	$(call ssh_all,'sudo docker rmi deis/controller')
->>>>>>> 58a4db7d
 
 test:
 	python manage.py test --noinput api web
