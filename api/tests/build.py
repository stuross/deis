--- conflicted
+++ resolved
@@ -50,24 +50,15 @@
         # check to see that no initial build was created
         url = '/api/formations/{formation_id}/build'.format(**locals())
         response = self.client.get(url)
-<<<<<<< HEAD
         self.assertEqual(response.status_code, 404)
         # post a first build
-        body = {'sha': uuid.uuid4().hex, 'slug_size': 4096000, 'procfile': json.dumps({'web': 'node server.js'}),
-                'url': 'http://deis.local/slugs/1c52739bbf3a44d3bfb9a58f7bbdd5fb.tar.gz',
-                'checksum': uuid.uuid4().hex}
-=======
-        self.assertEqual(response.status_code, 200)
-        self.assertEqual(response.data['version'], 1)
-        # post a new build
         body = {
             'sha': uuid.uuid4().hex,
             'slug_size': 4096000,
             'procfile': json.dumps({'web': 'node server.js'}),
             'url': 'http://deis.local/slugs/1c52739bbf3a44d3bfb9a58f7bbdd5fb.tar.gz',
             'checksum': uuid.uuid4().hex,
-            }
->>>>>>> 2a14dc7f
+        }
         response = self.client.post(url, json.dumps(body), content_type='application/json')
         self.assertEqual(response.status_code, 201)
         build1 = response.data
