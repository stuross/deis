site :opscode

cookbook 'apt'
cookbook 'rsyslog'
cookbook 'sudo'
<<<<<<< HEAD
cookbook 'deis', '~> 0.1.0'
=======
#cookbook 'deis', '~> 0.1.1'
>>>>>>> d25c2c2c

# development cookbook
#cookbook 'deis', git: 'https://github.com/opdemand/deis-cookbook.git'<|MERGE_RESOLUTION|>--- conflicted
+++ resolved
@@ -3,11 +3,7 @@
 cookbook 'apt'
 cookbook 'rsyslog'
 cookbook 'sudo'
-<<<<<<< HEAD
-cookbook 'deis', '~> 0.1.0'
-=======
-#cookbook 'deis', '~> 0.1.1'
->>>>>>> d25c2c2c
+cookbook 'deis', '~> 0.2.0'
 
 # development cookbook
 #cookbook 'deis', git: 'https://github.com/opdemand/deis-cookbook.git'