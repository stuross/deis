--- conflicted
+++ resolved
@@ -1,18 +1,4 @@
-<<<<<<< HEAD
-build:
-	vagrant ssh -c 'cd share/router && sudo docker build -t deisreleases/router-v0.8.0 .'
-
-install:
-	vagrant ssh -c 'sudo systemctl enable /home/core/share/router/systemd/*'
-
-uninstall: stop
-	vagrant ssh -c 'sudo systemctl disable /home/core/share/router/systemd/*'
-
-start:
-	vagrant ssh -c 'sudo systemctl start deis-router.service'
-=======
 include ../includes.mk
->>>>>>> 58a4db7d
 
 build:
 	$(call ssh_all,'cd share/router && sudo docker build -t deis/router .')
@@ -54,8 +40,4 @@
 	$(call ssh_all,'sudo docker rm -f deis-router')
 
 full-clean: clean
-<<<<<<< HEAD
-	vagrant ssh -c 'sudo docker rmi deisreleases/router-v0.8.0'
-=======
-	$(call ssh_all,'sudo docker rmi deis/router')
->>>>>>> 58a4db7d
+	$(call ssh_all,'sudo docker rmi deis/router')